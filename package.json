--- conflicted
+++ resolved
@@ -17,11 +17,7 @@
     "pretest": "npm run build",
     "test": "ts-mocha --forbid-only -p test/tsconfig.json test/*.ts",
     "autoformat": "prettier --write src/*.ts test typings benchmark examples",
-<<<<<<< HEAD
-    "autoformat:check": "prettier --check src/*.ts test/*.ts typings benchmark/*.ts examples/*.ts",
-=======
     "autoformat:check": "prettier --check src test/*.ts typings benchmark/*.ts examples/*.ts",
->>>>>>> fc7fe414
     "prepack": "npm run build"
   },
   "devDependencies": {
